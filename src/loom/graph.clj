(ns ^{:doc "Defines protocols for graphs, digraphs, and weighted graphs.
Also provides record implementations and constructors for simple graphs --
weighted, unweighted, directed, and undirected. The implementations are based
on adjacency lists."
      :author "Justin Kramer"}
  loom.graph
  (:require [loom.alg-generic :refer [bf-traverse]]))

;;;
;;; Protocols
;;;

(defprotocol Graph
  (nodes [g] "Return a collection of the nodes in graph g")
  (edges [g] "Edges in g. May return each edge twice in an undirected graph")
  (has-node? [g node] "Return true when node is in g")
  (has-edge? [g n1 n2] "Return true when edge [n1 n2] is in g")
<<<<<<< HEAD
  (successors [g] [g node] "Return direct successors of node, or (partial successors g)")
  (out-degree [g node] "Return the number of outgoing edges of node")
  (out-edges [g node] "Return all the outgoing edges of node"))
=======
  (successors [g] [g node]
    "Return direct successors of node, or (partial successors g)")
  (out-degree [g node] "Return the number of direct successors of node"))
>>>>>>> a63bfec0

(defprotocol Digraph
  (predecessors [g] [g node]
    "Return direct predecessors of node, or (partial predecessors g)")
  (in-degree [g node] "Return the number direct predecessors to node")
  (in-edges [g node] "Return all the incoming edges of node")
  (transpose [g] "Return a graph with all edges reversed"))

(defprotocol WeightedGraph
  (weight [g] [g e] [g n1 n2] "Return weight of edge e or edge [n1 n2] or (partial weight g)"))

(defprotocol EditableGraph
  (add-nodes* [g nodes] "Add nodes to graph g. See add-nodes")
  (add-edges* [g edges] "Add edges to graph g. See add-edges")
  (remove-nodes* [g nodes] "Remove nodes from graph g. See remove-nodes")
  (remove-edges* [g edges] "Removes edges from graph g. See remove-edges")
  (remove-all [g] "Removes all nodes and edges from graph g"))

(defprotocol Edge
  (src [edge] "Returns the source node of the edge")
  (dest [edge] "Returns the dest node of the edge"))

; Default implementation for vectors
(extend-type clojure.lang.IPersistentVector
  Edge
  (src [edge] (get edge 0))
  (dest [edge] (get edge 1)))  

; Default implementation for maps
(extend-type clojure.lang.IPersistentMap
  Edge
  (src [edge] (:src edge))
  (dest [edge] (:dest edge)))

;; Variadic wrappers

(defn add-nodes
  "Add nodes to graph g. Nodes can be any type of object"
  [g & nodes]
  (add-nodes* g nodes))

(defn add-edges
  "Add edges to graph g. For unweighted graphs, edges take the form [n1 n2].
  For weighted graphs, edges take the form [n1 n2 weight] or [n1 n2], the
  latter defaulting to a weight of 1"
  [g & edges]
  (add-edges* g edges))

(defn remove-nodes
  "Remove nodes from graph g"
  [g & nodes]
  (remove-nodes* g nodes))

(defn remove-edges
  "Remove edges from graph g. Do not include weights"
  [g & edges]
  (remove-edges* g edges))

;;;
;;; Records for basic graphs -- one edge per vertex pair/direction,
;;; loops allowed
;;;
;; TODO: allow custom weight fn?
;; TODO: preserve metadata?
;; TODO: leverage zippers for faster record updates?

(defrecord BasicEditableGraph [nodeset adj])
(defrecord BasicEditableDigraph [nodeset adj in])
(defrecord BasicEditableWeightedGraph [nodeset adj])
(defrecord BasicEditableWeightedDigraph [nodeset adj in])

(def ^{:dynamic true
       :doc "Weight used when none is given for edges in weighted graphs"}
  *default-weight* 1)

(def default-graph-impls
  {:all
   {:nodes (fn [g]
             (:nodeset g))
    :edges (fn [g]
             (for [n1 (nodes g)
                   e (out-edges g n1)]
               e))
    :has-node? (fn [g node]
                 (contains? (:nodeset g) node))
    :has-edge? (fn [g n1 n2]
                 (contains? (get-in g [:adj n1]) n2))
    :out-degree (fn [g node]
<<<<<<< HEAD
              (count (get-in g [:adj node])))
    :out-edges (fn 
                 ([g] (partial out-edges g))
                 ([g node] (for [n2 (successors g node)] [node n2])))}
=======
                  (count (get-in g [:adj node])))}
>>>>>>> a63bfec0

   ;; Unweighted graphs store adjacencies as {node #{neighbor}}
   :unweighted
   {:add-nodes* (fn [g nodes]
                  (reduce
                   (fn [g n]
                     (-> g
                         (update-in [:nodeset] conj n)
                         (assoc-in [:adj n] (or ((:adj g) n) #{}))))
                   g nodes))
    :successors (fn
                  ([g] (partial successors g))
                  ([g node] (get-in g [:adj node])))}

   ;; Weighted graphs store adjacencies as {node {neighbor weight}}
   :weighted
   {:add-nodes* (fn [g nodes]
                  (reduce
                   (fn [g n]
                     (-> g
                         (update-in [:nodeset] conj n)
                         (assoc-in [:adj n] (or ((:adj g) n) {}))))
                   g nodes))
    :successors (fn
                  ([g] (partial successors g))
                  ([g node] (keys (get-in g [:adj node]))))}})

(def default-digraph-impl
  {:predecessors (fn
                   ([g] (partial predecessors g))
                   ([g node] (get-in g [:in node])))
   :in-degree (fn [g node]
                (count (get-in g [:in node])))
   :in-edges (fn 
               ([g] (partial in-edges g))
               ([g node] (for [n2 (predecessors g node)] [n2 node])))})

(def default-weighted-graph-impl
  {:weight (fn
             ([g] (partial weight g))
             ([g e] (weight g (src e) (dest e)))
             ([g n1 n2] (get-in g [:adj n1 n2])))})

(defn- remove-adj-nodes [m nodes adjacents remove-fn]
  (reduce
   (fn [m n]
     (if (m n)
       (update-in m [n] #(apply remove-fn % nodes))
       m))
   (apply dissoc m nodes)
   adjacents))

(extend BasicEditableGraph
  Graph
  (let [{:keys [all unweighted]} default-graph-impls]
    (merge all unweighted))

  EditableGraph
  {:add-nodes*
   (fn [g nodes]
     (reduce
      (fn [g node] (update-in g [:nodeset] conj node))
      g nodes))

   :add-edges*
   (fn [g edges]
     (reduce
      (fn [g [n1 n2]]
        (-> g
            (update-in [:nodeset] conj n1 n2)
            (update-in [:adj n1] (fnil conj #{}) n2)
            (update-in [:adj n2] (fnil conj #{}) n1)))
      g edges))

   :remove-nodes*
   (fn [g nodes]
     (let [nbrs (mapcat #(successors g %) nodes)]
       (-> g
           (update-in [:nodeset] #(apply disj % nodes))
           (assoc :adj (remove-adj-nodes (:adj g) nodes nbrs disj)))))

   :remove-edges*
   (fn [g edges]
     (reduce
      (fn [g [n1 n2]]
        (-> g
            (update-in [:adj n1] disj n2)
            (update-in [:adj n2] disj n1)))
      g edges))

   :remove-all
   (fn [g]
     (assoc g :nodeset #{} :adj {}))})

(extend BasicEditableDigraph
  Graph
  (let [{:keys [all unweighted]} default-graph-impls]
    (merge all unweighted))

  EditableGraph
  {:add-nodes*
   (fn [g nodes]
     (reduce
      (fn [g node] (update-in g [:nodeset] conj node))
      g nodes))

   :add-edges*
   (fn [g edges]
     (reduce
      (fn [g [n1 n2]]
        (-> g
            (update-in [:nodeset] conj n1 n2)
            (update-in [:adj n1] (fnil conj #{}) n2)
            (update-in [:in n2] (fnil conj #{}) n1)))
      g edges))

   :remove-nodes*
   (fn [g nodes]
     (let [ins (mapcat #(predecessors g %) nodes)
           outs (mapcat #(successors g %) nodes)]
       (-> g
           (update-in [:nodeset] #(apply disj % nodes))
           (assoc :adj (remove-adj-nodes (:adj g) nodes ins disj))
           (assoc :in (remove-adj-nodes (:in g) nodes outs disj)))))

   :remove-edges*
   (fn [g edges]
     (reduce
      (fn [g [n1 n2]]
        (-> g
            (update-in [:adj n1] disj n2)
            (update-in [:in n2] disj n1)))
      g edges))

   :remove-all
   (fn [g]
     (assoc g :nodeset #{} :adj {} :in {}))}

  Digraph
  (assoc default-digraph-impl
    :transpose (fn [g]
                 (assoc g :adj (:in g) :in (:adj g)))))

(extend BasicEditableWeightedGraph
  Graph
  (let [{:keys [all weighted]} default-graph-impls]
    (merge all weighted))

  EditableGraph
  {:add-nodes*
   (fn [g nodes]
     (reduce
      (fn [g node] (update-in g [:nodeset] conj node))
      g nodes))

   :add-edges*
   (fn [g edges]
     (reduce
      (fn [g [n1 n2 & [w]]]
        (-> g
            (update-in [:nodeset] conj n1 n2)
            (assoc-in [:adj n1 n2] (or w *default-weight*))
            (assoc-in [:adj n2 n1] (or w *default-weight*))))
      g edges))

   :remove-nodes*
   (fn [g nodes]
     (let [nbrs (mapcat #(successors g %) nodes)]
       (-> g
           (update-in [:nodeset] #(apply disj % nodes))
           (assoc :adj (remove-adj-nodes (:adj g) nodes nbrs dissoc)))))

   :remove-edges*
   (fn [g edges]
     (reduce
      (fn [g [n1 n2]]
        (-> g
            (update-in [:adj n1] dissoc n2)
            (update-in [:adj n2] dissoc n1)))
      g edges))

   :remove-all
   (fn [g]
     (assoc g :nodeset #{} :adj {}))}

  WeightedGraph
  default-weighted-graph-impl)

(extend BasicEditableWeightedDigraph
  Graph
  (let [{:keys [all weighted]} default-graph-impls]
    (merge all weighted))

  EditableGraph
  {:add-nodes*
   (fn [g nodes]
     (reduce
      (fn [g node] (update-in g [:nodeset] conj node))
      g nodes))

   :add-edges*
   (fn [g edges]
     (reduce
      (fn [g [n1 n2 & [w]]]
        (-> g
            (update-in [:nodeset] conj n1 n2)
            (assoc-in [:adj n1 n2] (or w *default-weight*))
            (update-in [:in n2] (fnil conj #{}) n1)))
      g edges))

   :remove-nodes*
   (fn [g nodes]
     (let [ins (mapcat #(predecessors g %) nodes)
           outs (mapcat #(successors g %) nodes)]
       (-> g
           (update-in [:nodeset] #(apply disj % nodes))
           (assoc :adj (remove-adj-nodes (:adj g) nodes ins dissoc))
           (assoc :in (remove-adj-nodes (:in g) nodes outs disj)))))

   :remove-edges*
   (fn [g edges]
     (reduce
      (fn [g [n1 n2]]
        (-> g
            (update-in [:adj n1] dissoc n2)
            (update-in [:in n2] disj n1)))
      g edges))

   :remove-all
   (fn [g]
     (assoc g :nodeset #{} :adj {} :in {}))}

  Digraph
  (assoc default-digraph-impl
    :transpose (fn [g]
                 (reduce (fn [tg [n1 n2]]
                           (add-edges* tg [[n2 n1 (weight g n1 n2)]]))
                         (assoc g :adj {} :in {})
                         (edges g))))

  WeightedGraph
  default-weighted-graph-impl)

;;;
;;; FlyGraph -- a read-only, ad-hoc graph which uses provided functions to
;;; return values for nodes, edges, etc. Members which are not functions get
;;; returned as-is. Edges can be inferred if nodes and successors are provided.
;;; Nodes and edges can be inferred if successors and start are provided.
;;;

(defn- call-or-return [f & args]
  (if (or (fn? f)
          (and (instance? clojure.lang.IFn f) (seq args)))
    (apply f args)
    f))

(def ^{:private true} default-flygraph-graph-impl
  {:nodes (fn [g]
            (if (or (:fnodes g) (not (:start g)))
              (call-or-return (:fnodes g))
              (bf-traverse (successors g) (:start g))))
   :edges (fn [g]
            (if (:fedges g)
              (call-or-return (:fedges g))
              (for [n (nodes g)
                    nbr (successors g n)]
                [n nbr])))
   :successors (fn
                 ([g] (partial successors g))
                 ([g node] (call-or-return (:fsuccessors g) node)))
   :out-degree (fn [g node]
<<<<<<< HEAD
                 (count (successors g node)))
   :out-edges (get-in default-graph-impls [:all :out-edges])})
=======
                 (count (successors g node)))})
>>>>>>> a63bfec0

(def ^{:private true} default-flygraph-digraph-impl
  {:predecessors (fn [g node] (call-or-return (:fpredecessors g) node))
   :in-degree (fn [g node] (count (predecessors g node)))
   :in-edges (get-in default-digraph-impl [:all :in-edges])})

(def ^{:private true} default-flygraph-weighted-impl
  {:weight (fn
             ([g] (partial weight g))
             ([g e] (weight g (src e) (dest e)))
             ([g n1 n2] (call-or-return (:fweight g) n1 n2)))})

(defrecord FlyGraph [fnodes fedges fsuccessors start])
(defrecord FlyDigraph [fnodes fedges fsuccessors fpredecessors start])
(defrecord WeightedFlyGraph [fnodes fedges fsuccessors fweight start])
(defrecord WeightedFlyDigraph
    [fnodes fedges fsuccessors fpredecessors fweight start])

;; Deprecate the flygraphs?  Instead provide interfaces on algorithms to
;; run the algorithm on

(extend FlyGraph
  Graph default-flygraph-graph-impl)

(extend FlyDigraph
  Graph default-flygraph-graph-impl
  Digraph default-flygraph-digraph-impl)

(extend WeightedFlyGraph
  Graph default-flygraph-graph-impl
  WeightedGraph default-flygraph-weighted-impl)

(extend WeightedFlyDigraph
  Graph default-flygraph-graph-impl
  Digraph default-flygraph-digraph-impl
  WeightedGraph default-flygraph-weighted-impl)

;;;
;;; Utility functions and constructors
;;;

;; TODO: make this work with read-only graphs?
;; Could also gain speed being impl-specific
(defn subgraph
  "Return a graph without all but the given nodes"
  [g ns]
  (remove-nodes* g (filter (complement (set ns)) (nodes g))))

(defn add-path
  "Add a path of edges connecting the given nodes in order"
  [g & nodes]
  (add-edges* g (partition 2 1 nodes)))

(defn add-cycle
  "Add a cycle of edges connecting the given nodes in order"
  [g & nodes]
  (add-edges* g (partition 2 1 (concat nodes [(first nodes)]))))

(defn graph?
  "Return true if g satisfies the Graph protocol"
  [g]
  (satisfies? Graph g))

(defn directed?
  "Return true if g satisfies the Digraph protocol"
  [g]
  (satisfies? Digraph g))

(defn weighted?
  "Return true if g satisfies the WeightedGraph protocol"
  [g]
  (satisfies? WeightedGraph g))

(defn editable?
  "Return true if g satisfies the EditableGraph protocol"
  [g]
  (satisfies? EditableGraph g))

(defn build-graph
  "Builds up a graph (i.e. adds edges and nodes) from any combination of
  other graphs, adjacency maps, edges, or nodes."
  [g & inits]
  (letfn [(build [g init]
            (cond
             ;; graph
             (graph? init)
             (if (and (weighted? g) (weighted? init))
               (reduce add-edges
                       (add-nodes* g (nodes init))
                       (for [[n1 n2] (edges init)]
                         [n1 n2 (weight init n1 n2)]))
               (-> g
                   (add-nodes* (nodes init))
                   (add-edges* (edges init))))
             ;; adacency map
             (map? init)
             (let [es (if (map? (val (first init)))
                        (for [[n nbrs] init
                              [nbr wt] nbrs]
                          [n nbr wt])
                        (for [[n nbrs] init
                              nbr nbrs]
                          [n nbr]))]
               (-> g
                   (add-nodes* (keys init))
                   (add-edges* es)))
             ;; edge
             (sequential? init) (add-edges g init)
             ;; node
             :else (add-nodes g init)))]
    (reduce build g inits)))

(defn graph
  "Create an unweighted, undirected graph. inits can be edges, adjacency maps,
  or graphs"
  [& inits]
  (apply build-graph (BasicEditableGraph. #{} {}) inits))

(defn digraph
  "Create an unweighted, directed graph. inits can be edges, adjacency maps,
  or graphs"
  [& inits]
  (apply build-graph (BasicEditableDigraph. #{} {} {}) inits))

(defn weighted-graph
  "Create an weighted, undirected graph. inits can be edges, adjacency maps,
  or graphs"
  [& inits]
  (apply build-graph (BasicEditableWeightedGraph. #{} {}) inits))

(defn weighted-digraph
  "Create an weighted, directed graph. inits can be edges, adjacency maps,
  or graphs"
  [& inits]
  (apply build-graph (BasicEditableWeightedDigraph. #{} {} {}) inits))

(defn fly-graph
  "Create a read-only, ad-hoc graph which uses the provided functions
  to return values for nodes, edges, etc. If any members are not functions,
  they will be returned as-is. Edges can be inferred if nodes and
  succesors are provided. Nodes and edges can be inferred if successors and
  start are provided."
  [& {:keys [nodes edges successors predecessors weight start]}]
  (cond
   (and predecessors weight)
   (WeightedFlyDigraph. nodes edges successors predecessors weight start)
   predecessors
   (FlyDigraph. nodes edges successors predecessors start)
   weight
   (WeightedFlyGraph. nodes edges successors weight start)
   :else
   (FlyGraph. nodes edges successors start)))<|MERGE_RESOLUTION|>--- conflicted
+++ resolved
@@ -15,15 +15,10 @@
   (edges [g] "Edges in g. May return each edge twice in an undirected graph")
   (has-node? [g node] "Return true when node is in g")
   (has-edge? [g n1 n2] "Return true when edge [n1 n2] is in g")
-<<<<<<< HEAD
-  (successors [g] [g node] "Return direct successors of node, or (partial successors g)")
+  (successors [g] [g node]
+    "Return direct successors of node, or (partial successors g)")
   (out-degree [g node] "Return the number of outgoing edges of node")
   (out-edges [g node] "Return all the outgoing edges of node"))
-=======
-  (successors [g] [g node]
-    "Return direct successors of node, or (partial successors g)")
-  (out-degree [g node] "Return the number of direct successors of node"))
->>>>>>> a63bfec0
 
 (defprotocol Digraph
   (predecessors [g] [g node]
@@ -112,14 +107,10 @@
     :has-edge? (fn [g n1 n2]
                  (contains? (get-in g [:adj n1]) n2))
     :out-degree (fn [g node]
-<<<<<<< HEAD
-              (count (get-in g [:adj node])))
+                 (count (get-in g [:adj node])))
     :out-edges (fn 
                  ([g] (partial out-edges g))
                  ([g node] (for [n2 (successors g node)] [node n2])))}
-=======
-                  (count (get-in g [:adj node])))}
->>>>>>> a63bfec0
 
    ;; Unweighted graphs store adjacencies as {node #{neighbor}}
    :unweighted
@@ -391,12 +382,8 @@
                  ([g] (partial successors g))
                  ([g node] (call-or-return (:fsuccessors g) node)))
    :out-degree (fn [g node]
-<<<<<<< HEAD
                  (count (successors g node)))
    :out-edges (get-in default-graph-impls [:all :out-edges])})
-=======
-                 (count (successors g node)))})
->>>>>>> a63bfec0
 
 (def ^{:private true} default-flygraph-digraph-impl
   {:predecessors (fn [g node] (call-or-return (:fpredecessors g) node))

(ns loom.test.alg
  (:require [loom.graph :refer :all]
            [loom.alg :refer :all]
            [clojure.test :refer :all]))

;; http://en.wikipedia.org/wiki/Dijkstra's_algorithm
(def g1
  (weighted-graph
   [1 2 7] [1 3 9] [1 6 14] [2 3 10] [2 4 15]
   [3 4 11] [3 6 2] [4 5 6] [5 6 9]))

;; http://www.algolist.com/Dijkstra's_algorithm
(def g2
  (weighted-graph
   [:r :g 10] [:r :b 5] [:r :o 8] [:g :b 3] [:b :p 7] [:p :o 2]))

;; http://fr.wikipedia.org/wiki/Algorithme_de_Dijkstra
(def g4
  (weighted-graph
   [:a :b 85]
   [:b :f 80]
   [:f :i 250]
   [:i :j 84]
   [:a :c 217]
   [:c :g 186]
   [:c :h 103]
   [:d :h 183]
   [:h :j 167]
   [:a :e 173]
   [:e :j 502]))

;; Algorithm Design Manual, p 179
(def g5
  (digraph {:a [:b :c]
            :b [:c :d]
            :c [:e :f]
            :d []
            :e [:d]
            :f [:e]
            :g [:a :f]}))

(def g6 (graph [0 1] [1 2] [1 3] [2 4] [3 4] [0 5]))

(def g7 (digraph [1 2] [2 3] [3 1] [5 6] [6 7]))

(def g8 (graph {1 [2 3 4] 5 [6 7 8]}))

;; Algorithm Design Manual, p 182
(def g9
  (digraph {8 #{6},
            7 #{5},
            6 #{7},
            5 #{6},
            4 #{1 6 8},
            3 #{1},
            2 #{3 4 5},
            1 #{2}}))

;; http://en.wikipedia.org/wiki/Strongly_connected_component
(def g10
  (digraph {:a [:b]
            :b [:c :e :f]
            :c [:d :g]
            :d [:c :h]
            :e [:a :f]
            :f [:g]
            :g [:f]
            :h [:g :d]}))

;; Weighted directed graph with a negative-weight cycle
;; which is reachable from sources :a, :b, :d, and :e.
;; http://www.seas.gwu.edu/~simhaweb/alg/lectures/module9/module9.html
(def g11
  (weighted-digraph [:a :b 3]
                    [:b :c 4]
                    [:b :d 5]
                    [:d :e 2]
                    [:e :b -8]))

;; Weighted directed graph with a non-negative-weight cycle,
;; similar to g11, but with the edge [:e :b] reweighed.
(def g12
  (weighted-digraph [:a :b 3]
                    [:b :c 4]
                    [:b :d 5]
                    [:d :e 2]
                    [:e :b -7]))

;; Directed graph with 4 strongly connected components.
(def g13
  (digraph [1 5]
           [2 4]
           [3 1]
           [3 2]
           [3 6]
           [4 10]
           [5 3]
           [6 1]
           [6 10]
           [7 8]
           [8 9]
           [8 11]
           [9 3]
           [9 5]
           [9 7]
           [10 2]
           [11 2]
           [11 4]))

<<<<<<< HEAD

;; graphs for mst
;; http://en.wikipedia.org/wiki/Kruskal%27s_algorithm
(def mst_wt_g1 (weighted-graph '(:a,:d, 5)
                        '(:a,:b,7)
                        '(:b,:d,9),
                        '(:b,:c,8),
                        '(:b,:e,7)
                        '(:d,:e,15)
                        '(:d,:f,6)
                        '(:c,:e,5)
                        '(:e,:f,8)
                        '(:e,:g,9)
                        '(:f,:g,11)))

;; http://en.wikipedia.org/wiki/Kruskal's_algorithm
(def mst_wt_g1 (weighted-graph '(:a, :e , 1)
                        '(:c, :d ,2)
                        '(:a,:b, 3),
                        '(:b,:e,4),
                        '(:b,:c,5)
                        '(:e,:c,6)
                        '(:e,:d,7)))

;;graph with 2 components
(def mst_wt_g2 (weighted-graph [:a :b 2]
                              [:a :d 1]
                              [:b :d 2]
                              [:c :d 3]
                              [:b :c 1]
                              [:e :f 1]
                             ))

(def mst_unweighted_g3 (graph [:a :b] [:a :c] [:a :d] [:b :d] [:c :d]))

(def mst_wt_g4 (weighted-graph [:a :b 1]))

(def mst_wt_g5 (weighted-graph [:a :b 5] [:a :c 2] [:b :c 2]))

;;graph from Cormen et all
(def mst_wt_g6 (weighted-graph [:a :b 4] [:a :h 8]
                               [:b :c 8] [:b :h 11]
                               [:c :d 7] [:c :f 4] [:c :i 2]
                               [:d :f 14] [:d :e 9]
                               [:e :f 10]
                               [:f :g 2]
                               [:i :h 7] [:i :g 6]
                               [:h :g 1] ))


;;graph with 2 components and 2 isolated nodes
(def mst_wt_g7 (weighted-graph [:a :b 2]
                               [:b :d 2]
                               [:e :f 1]
                               :g :h
                             ))
=======
(def g14
  (digraph [1 2]
           [2 3]
           [2 4]))

(def g15
  (digraph [1 2]
           [3 2]
           [2 4]))
>>>>>>> e679eab6

(deftest depth-first-test
  (are [expected got] (= expected got)
       #{1 2 3 5 6 7} (set (pre-traverse g7))
       #{1 2 3} (set (pre-traverse g7 1))
       #{1 2 3 4 5 6 7 8} (set (pre-traverse g8))
       #{1 2 3 4 5 6 7 8} (set (post-traverse g8))
       [:d :e :f :c :b :a :g] (post-traverse g5 :g)
       false (not (some #{(post-traverse g7 1)} [[3 2 1] [2 3 1]]))
       #{1 2 3 4 5 6 7 8} (set (nodes (digraph (pre-span g8))))
       #{2 3 4} (set (successors (digraph (pre-span g8)) 1))
       #{1 5} (set (successors (digraph (pre-span g6)) 0))
       true (let [span (digraph (pre-span g6))]
              (and (or (= #{3} (set (successors span 4)))
                       (= #{2} (set (successors span 4))))
                   (or (= #{3} (set (successors span 1)))
                       (= #{2} (set (successors span 1))))))
       [:g :a :b :c :f :e :d] (topsort g5)
       nil (topsort g7)
       [5 6 7] (topsort g7 5)
       [1 2 4 3] (topsort g14 1)
       [1 2 4] (topsort g15 1)))

(deftest breadth-first-test
  (are [expected got] (= expected got)
       #{1 2 3 5 6 7} (set (bf-traverse g7))
       #{1 2 3} (set (bf-traverse g7 1))
       #{1 2 3 4 5 6 7 8} (set (bf-traverse g8))
       #{1 2 3 4 5 6 7 8} (set (nodes (digraph (bf-span g8))))
       #{2 3} (set (successors (digraph (bf-span g6)) 1))
       false (not (some #{(bf-traverse (remove-nodes g6 5))}
                        [[0 1 2 3 4] [0 1 3 2 4]]))
       #{:r} (set (bf-traverse g2 :r :when #(< %3 1)))
       #{:r :o :b :g} (set (bf-traverse g2 :r :when #(< %3 2)))
       #{:r :o :b :g :p} (set (bf-traverse g2 :r :when #(< %3 3)))
       [:a :e :j] (bf-path g4 :a :j)
       [:a :c :h :j] (bf-path g4 :a :j :when (fn [n p d] (not= :e n)))
       [:a :e :j] (bf-path-bi g4 :a :j)
       true (some #(= % (bf-path-bi g5 :g :d)) [[:g :a :b :d] [:g :f :e :d]])))

(deftest dijkstra-test
  (are [expected got] (= expected got)
       [:a :c :h :j] (dijkstra-path g4 :a :j)
       [[:a :c :h :j] 487] (dijkstra-path-dist g4 :a :j)
       [[:r :o :p] 10] (dijkstra-path-dist g2 :r :p)
       #{:r :g :b :o :p} (set (map first (dijkstra-traverse g2)))
       {:r {:o 8 :b 5} :b {:g 8} :o {:p 10}} (dijkstra-span g2 :r)))

(deftest connectivity-test
  (are [expected got] (= expected got)
       [#{1 2 3 4} #{5 6 7 8} #{9}] (map set (connected-components
                                              (add-nodes g8 9)))
       [#{:r :g :b :o :p}] (map set (connected-components g2))
       [#{1 2 3 4 5 6 8 7}] (map set (connected-components g9))
       true (connected? g6)
       false (connected? g7)
       true (connected? g9)
       #{#{2 3 4 1} #{8} #{7 5 6}} (set (map set (scc g9)))
       #{#{:b :e :a} #{:h :d :c} #{:f :g}} (set (map set (scc g10)))
       false (strongly-connected? g9)
       true (strongly-connected? (digraph g2))
       #{1 2 3 4 5 6 7 8} (set (nodes (connect g8)))
       #{:r :g :b :o :p} (set (nodes (connect g2)))))

(deftest other-stuff-test
  (are [expected got] (= expected got)
       false (dag? g2)
       true (dag? (digraph (bf-span g2)))
       true (dag? g5)
       [:a :c :h :j] (shortest-path g4 :a :j)
       [:a :e :j] (shortest-path (graph g4) :a :j)
       #{9 10} (set (loners (add-nodes g8 9 10)))
       ;; TODO: the rest
       ))

(deftest bellman-ford-test
  (are [expected graph start]
       (= expected (bellman-ford graph start))

       false g11 :a
       false g11 :b
       [{:e Double/POSITIVE_INFINITY,
         :d Double/POSITIVE_INFINITY,
         :b Double/POSITIVE_INFINITY,
         :a Double/POSITIVE_INFINITY,
         :c 0}{:c [:c]}] g11 :c
         false g11 :d
         false g11 :e
         [{:e 10,
           :d 8,
           :b 3,
           :c 7,
           :a 0}
          {:a [:a],
           :c [:a :b :c],
           :b [:a :b],
           :d [:a :b :d],
           :e [:a :b :d :e]}] g12 :a
           [{:e 7,
             :d 5,
             :c 4,
             :a Double/POSITIVE_INFINITY,
             :b 0}
            {:b [:b],
             :c [:b :c],
             :d [:b :d],
             :e [:b :d :e]}] g12 :b
             [{:e Double/POSITIVE_INFINITY,
               :d Double/POSITIVE_INFINITY,
               :b Double/POSITIVE_INFINITY,
               :a Double/POSITIVE_INFINITY,
               :c 0}
              {:c [:c]}] g12 :c
              [{:e 2,
                :b -5,
                :c -1,
                :a Double/POSITIVE_INFINITY,
                :d 0}
               {:d [:d],
                :c [:d :e :b :c],
                :b [:d :e :b],
                :e [:d :e]}] g12 :d
                [{:d -2,
                  :b -7,
                  :c -3,
                  :a Double/POSITIVE_INFINITY,
                  :e 0}
                 {:e [:e],
                  :c [:e :b :c],
                  :b [:e :b],
                  :d [:e :b :d]}] g12 :e))

(deftest bipartite-test
  (are [expected got] (= expected got)
       {0 1, 1 0, 5 0, 2 1, 3 1, 4 0} (bipartite-color g6)
       {5 1, 1 1, 2 0, 3 0, 4 0, 6 0, 7 0, 8 0} (bipartite-color g8)
       nil (bipartite-color g1)
       true (bipartite? g6)
       true (bipartite? g8)
       false (bipartite? g1)
       #{#{2 3 4 6 7 8} #{1 5}} (set (bipartite-sets g8))))

(deftest scc-test
  (are [expected got] (= expected got)
       #{#{2 4 10} #{1 3 5 6} #{11} #{7 8 9}} (set (map set (scc g13)))))

(deftest prim-mst-edges-test
  (are [expected got] (= expected got)
       [[:a :e 1] [:a :b 3] [:b :c 5] [:c :d 2]] (prim-mst-edges mst_wt_g1)
       [[:a :d 1] [:a :b 2] [:b :c 1] [:f :e 1]] (prim-mst-edges mst_wt_g2)
       [[:a :c] [:a :b] [:b :d]] (prim-mst-edges mst_unweighted_g3)
       [[:a :b 1]] (prim-mst-edges mst_wt_g4)
       [[:a :c 2] [:c :b 2]] (prim-mst-edges mst_wt_g5)
       [[:a :b 4] [:b :c 8] [:c :i 2] [:c :f 4] [:f :g 2]
        [:g :h 1] [:c :d 7] [:d :e 9]]  (prim-mst-edges mst_wt_g6)))

(deftest prim-mst-test
  (are [expected got] (= expected got)
       [#{:a :b :d :e :f :g :h} [[:a :b][:b :d][:b :a][:f :e][:d :b][:e :f]]]
       (let [mst (prim-mst mst_wt_g7)]
         [(nodes mst) (edges mst)])
       [#{:a :b :c} [[:a :c] [:c :b] [:c :a] [:b :c]]] (let [mst (prim-mst mst_wt_g5)]
              [(nodes mst) (edges mst)])))<|MERGE_RESOLUTION|>--- conflicted
+++ resolved
@@ -107,7 +107,16 @@
            [11 2]
            [11 4]))
 
-<<<<<<< HEAD
+
+(def g14
+  (digraph [1 2]
+           [2 3]
+           [2 4]))
+
+(def g15
+  (digraph [1 2]
+           [3 2]
+           [2 4]))
 
 ;; graphs for mst
 ;; http://en.wikipedia.org/wiki/Kruskal%27s_algorithm
@@ -164,17 +173,6 @@
                                [:e :f 1]
                                :g :h
                              ))
-=======
-(def g14
-  (digraph [1 2]
-           [2 3]
-           [2 4]))
-
-(def g15
-  (digraph [1 2]
-           [3 2]
-           [2 4]))
->>>>>>> e679eab6
 
 (deftest depth-first-test
   (are [expected got] (= expected got)
